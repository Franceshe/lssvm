--- conflicted
+++ resolved
@@ -139,21 +139,7 @@
         // Thus we don't need to calculate the maximum number of items until we reach zero spot price, so we don't modify numItems
         else {
             // The new spot price is just the change between spot price and the total price change
-<<<<<<< HEAD
-            newSpotPrice = spotPrice - totalPriceDecrease;
-=======
-            // can cast totalPriceDecrease directly into uint128 since we know totalPriceDecrease <= spotPrice
             newSpotPrice = spotPrice - uint128(totalPriceDecrease);
-
-            // If we sell n items, then the total sale amount is:
-            // (spot price) + (spot price - 1*delta) + (spot price - 2*delta) + ... + (spot price - (n-1)*delta)
-            // This is equal to n*(spot price) - (delta)*(n*(n-1))/2
-            outputValue =
-                numItems *
-                spotPrice -
-                (numItems * (numItems - 1) * delta) /
-                2;
->>>>>>> ba6a8d4e
         }
 
         // If we sell n items, then the total sale amount is:
