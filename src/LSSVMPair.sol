// SPDX-License-Identifier: AGPL-3.0
pragma solidity ^0.8.0;

import {IERC721} from "@openzeppelin/contracts/token/ERC721/IERC721.sol";
import {IERC1155} from "@openzeppelin/contracts/token/ERC1155/IERC1155.sol";
import {ReentrancyGuard} from "@openzeppelin/contracts/security/ReentrancyGuard.sol";

import {Ownable} from "./lib/Ownable.sol";
import {ICurve} from "./bonding-curves/ICurve.sol";
import {LSSVMRouter} from "./LSSVMRouter.sol";
import {LSSVMPairFactoryLike} from "./LSSVMPairFactoryLike.sol";
import {CurveErrorCodes} from "./bonding-curves/CurveErrorCodes.sol";

/// @title The base contract for an NFT/TOKEN AMM pair
/// @author boredGenius and 0xmons
/// @notice This implements the core swap logic from NFT to TOKEN
abstract contract LSSVMPair is Ownable, ReentrancyGuard {
    enum PoolType {
        TOKEN,
        NFT,
        TRADE
    }

    // 90%, must <= 1 - MAX_PROTOCOL_FEE (set in LSSVMPairFactory)
    uint256 internal constant MAX_FEE = 9e17;

    // Temporarily used during LSSVMRouter::_swapNFTsForToken to store the number of NFTs transferred
    // directly to the pair. Should be 0 outside of the execution of routerSwapAnyNFTsForToken.
    uint256 internal assetRecipientNFTBalanceAtTransferStart;

    // The current price of the NFT
    uint256 public spotPrice;

    // The parameter for the pair's bonding curve
    uint256 public delta;

    // The spread between buy and sell prices. Fee is only relevant for TRADE pools
    uint256 public fee;

    // If set to 0, NFTs/tokens sent by traders during trades will be sent to the pair.
    // Otherwise, assets will be sent to the set address. Not available for TRADE pools.
    address payable public assetRecipient;

    // Events
    event SwapWithAnyNFTs(
        uint256 tokenAmount,
        uint256 numNFTs,
        bool nftsIntoPool
    );
    event SwapWithSpecificNFTs(
        uint256 tokenAmount,
        uint256[] nftIds,
        bool nftsIntoPool
    );
    event SpotPriceUpdated(uint256 newSpotPrice);
    event TokenDeposited(uint256 amount);
    event TokenWithdrawn(uint256 amount);
    event DeltaUpdated(uint256 newDelta);
    event FeeUpdated(uint256 newFee);

    /**
      @notice Called during pool creation to set initial parameters
      @dev Only called once by factory to initialize
      @param _owner The owner of the pair
      @param _assetRecipient The address that will receive the TOKEN or NFT sent to this pair during swaps. NOTE: If set to address(0), they will go to the pair itself.
      @param _delta The initial delta of the bonding curve
      @param _spotPrice The initial price to sell an asset into the pair
     */
    //
    function initialize(
        address _owner,
        address payable _assetRecipient,
        uint256 _delta,
        uint256 _fee,
        uint256 _spotPrice
    ) external payable {
        require(owner() == address(0), "Initialized");
        __Ownable_init(_owner);

        ICurve _bondingCurve = bondingCurve();
        PoolType _poolType = poolType();

        if ((_poolType == PoolType.TOKEN) || (_poolType == PoolType.NFT)) {
            require(_fee == 0, "Only Trade Pools can have nonzero fee");

            assetRecipient = _assetRecipient;
        }
        if (_poolType == PoolType.TRADE) {
            require(_fee < MAX_FEE, "Trade fee must be less than 100%");
            require(
                _assetRecipient == address(0),
                "Trade pools can't set asset recipient"
            );

            fee = _fee;
        }
        require(_bondingCurve.validateDelta(_delta), "Invalid delta for curve");
        require(
            _bondingCurve.validateSpotPrice(_spotPrice),
            "Invalid new spot price for curve"
        );

        delta = _delta;
        spotPrice = _spotPrice;
    }

    /**
     * External state-changing functions
     */

    /**
        @notice Sends token to the pair in exchange for any `numNFTs` NFTs
        @dev To compute the amount of token to send, call bondingCurve.getBuyInfo.
        This swap function is meant for users who are ID agnostic
        @param numNFTs The number of NFTs to purchase
        @param nftRecipient The recipient of the NFTs
        @param isRouter True if calling from LSSVMRouter, false otherwise. Not used for
        ETH pairs.
        @param routerCaller If isRouter is true, ERC20 tokens will be transferred from this address. Not used for
        ETH pairs.
        @return inputAmount The amount of token used for purchase
     */
    function swapTokenForAnyNFTs(
        uint256 numNFTs,
        address nftRecipient,
        bool isRouter,
        address routerCaller
    ) external payable virtual returns (uint256 inputAmount) {
        LSSVMPairFactoryLike _factory = factory();
        ICurve _bondingCurve = bondingCurve();
        IERC721 _nft = nft();

        // Input validation
        {
            PoolType _poolType = poolType();
            require(
                _poolType == PoolType.NFT || _poolType == PoolType.TRADE,
                "Wrong Pool type"
            );
            require(
                (numNFTs > 0) && (numNFTs <= _nft.balanceOf(address(this))),
                "Ask for > 0 and <= balanceOf NFTs"
            );
        }

        // Call bonding curve for pricing information
        uint256 protocolFee;
        {
            CurveErrorCodes.Error error;
            uint256 newSpotPrice;
            (error, newSpotPrice, inputAmount, protocolFee) = _bondingCurve
                .getBuyInfo(
                    spotPrice,
                    delta,
                    numNFTs,
                    fee,
                    _factory.protocolFeeMultiplier()
                );
            require(error == CurveErrorCodes.Error.OK, "Bonding curve error");

            // Update spot price
            spotPrice = newSpotPrice;
            emit SpotPriceUpdated(newSpotPrice);
        }

        _validateTokenInput(inputAmount, isRouter, routerCaller, _factory);

        _sendAnyNFTsToRecipient(_nft, nftRecipient, numNFTs);

        _refundTokenToSender(inputAmount);

        _payProtocolFee(_factory, protocolFee);

        emit SwapWithAnyNFTs(inputAmount, numNFTs, false);
    }

    /**
        @notice Sends token to the pair in exchange for a specific set of NFTs
        @dev To compute the amount of token to send, call bondingCurve.getBuyInfo
        This swap is meant for users who want specific IDs. Also higher chance of
        reverting if some of the specified IDs leave the pool before the swap goes through.
        @param nftIds The list of IDs of the NFTs to purchase
        @param nftRecipient The recipient of the NFTs
        @param isRouter True if calling from LSSVMRouter, false otherwise. Not used for
        ETH pairs.
        @param routerCaller If isRouter is true, ERC20 tokens will be transferred from this address. Not used for
        ETH pairs.
        @return inputAmount The amount of token used for purchase
     */
    function swapTokenForSpecificNFTs(
        uint256[] calldata nftIds,
        address nftRecipient,
        bool isRouter,
        address routerCaller
    ) external payable virtual returns (uint256 inputAmount) {
        LSSVMPairFactoryLike _factory = factory();
        ICurve _bondingCurve = bondingCurve();
        IERC721 _nft = nft();

        // Input validation
        {
            PoolType _poolType = poolType();
            require(
                _poolType == PoolType.NFT || _poolType == PoolType.TRADE,
                "Wrong Pool type"
            );
            require(
                (nftIds.length > 0) &&
                    (nftIds.length <= _nft.balanceOf(address(this))),
                "Must ask for > 0 and < balanceOf NFTs"
            );
        }

        // Call bonding curve for pricing information
        uint256 protocolFee;
        {
            CurveErrorCodes.Error error;
            uint256 newSpotPrice;
            (error, newSpotPrice, inputAmount, protocolFee) = _bondingCurve
                .getBuyInfo(
                    spotPrice,
                    delta,
                    nftIds.length,
                    fee,
                    _factory.protocolFeeMultiplier()
                );
            require(error == CurveErrorCodes.Error.OK, "Bonding curve error");

            // Update spot price
            spotPrice = newSpotPrice;
            emit SpotPriceUpdated(newSpotPrice);
        }

        _validateTokenInput(inputAmount, isRouter, routerCaller, _factory);

        _sendSpecificNFTsToRecipient(_nft, nftRecipient, nftIds);

        _refundTokenToSender(inputAmount);

        _payProtocolFee(_factory, protocolFee);

        emit SwapWithSpecificNFTs(inputAmount, nftIds, false);
    }

    /**
        @notice Sends a set of NFTs to the pair in exchange for token
        @dev To compute the amount of token to that will be received, call bondingCurve.getSellInfo.
        Note that in practice, routerSwapNFTsForToken will be typically used to avoid users having
        to approve their NFTs for spending for each new pair.
        @param nftIds The list of IDs of the NFTs to sell to the pair
        @param minExpectedTokenOutput The minimum acceptable token received by the sender. If the actual
        amount is less than this value, the transaction will be reverted.
        @param tokenRecipient The recipient of the token output
        @return outputAmount The amount of token received
     */
    function swapNFTsForToken(
        //Red
        uint256[] calldata nftIds,
        uint256 minExpectedTokenOutput,
        address payable tokenRecipient
    ) external virtual returns (uint256 outputAmount) {
        LSSVMPairFactoryLike _factory = factory();
        ICurve _bondingCurve = bondingCurve();
        IERC721 _nft = nft();

        // Input validation
        {
            PoolType _poolType = poolType();
            require(
                _poolType == PoolType.TOKEN || _poolType == PoolType.TRADE,
                "Wrong Pool type"
            );
        }

        // Call bonding curve for pricing information
        uint256 protocolFee;
        {
            uint256 newSpotPrice;
            CurveErrorCodes.Error error;
            (error, newSpotPrice, outputAmount, protocolFee) = _bondingCurve
                .getSellInfo(
                    spotPrice,
                    delta,
                    nftIds.length,
                    fee,
                    _factory.protocolFeeMultiplier()
                );
            require(error == CurveErrorCodes.Error.OK, "Bonding curve error");

            // Update spot price
            spotPrice = newSpotPrice;
            emit SpotPriceUpdated(newSpotPrice);
        }

        // Pricing-dependent validation
        require(
            outputAmount >= minExpectedTokenOutput,
            "Out too little tokens"
        );

        _takeNFTsFromSender(_nft, nftIds);

        _sendTokenOutput(tokenRecipient, outputAmount);

        _payProtocolFee(_factory, protocolFee);

        emit SwapWithSpecificNFTs(outputAmount, nftIds, true);
    }

    event CachedBalanceInPairContext(uint256 a);

    /**
        @notice Sells NFTs to the pair in exchange for token. Only intended to be callable by the LSSVMRouter.
        @dev To compute the amount of token to that will be received, we call bondingCurve.getSellInfo
        @param tokenRecipient The recipient of the token output
        @return outputAmount The amount of token received
     */
    function routerSwapNFTsForToken(address payable tokenRecipient)
        external
        virtual
        returns (uint256 outputAmount)
    {
        LSSVMPairFactoryLike _factory = factory();
        ICurve _bondingCurve = bondingCurve();
        IERC721 _nft = nft();
<<<<<<< HEAD

        // We subtract 1 (after having added 1 when caching)
        // meaning that non-router calls to routerSwap will underflow here
        uint256 _assetRecipientNFTBalanceAtTransferStart = assetRecipientNFTBalanceAtTransferStart -
                1;
        delete assetRecipientNFTBalanceAtTransferStart;
=======
        uint256 _assetRecipientNFTBalanceAtTransferStart = assetRecipientNFTBalanceAtTransferStart -
                2;
        assetRecipientNFTBalanceAtTransferStart = 1;
>>>>>>> 97476c63

        // Input validation
        {
            PoolType _poolType = poolType();
            require(
                _poolType == PoolType.TOKEN || _poolType == PoolType.TRADE,
                "Wrong Pool type"
            );
        }

        // Call bonding curve for pricing information
        uint256 protocolFee;
        uint256 numNFTs = _nft.balanceOf(getAssetRecipient()) -
            _assetRecipientNFTBalanceAtTransferStart;
        {
            uint256 newSpotPrice;
            CurveErrorCodes.Error error;
            (error, newSpotPrice, outputAmount, protocolFee) = _bondingCurve
                .getSellInfo(
                    spotPrice,
                    delta,
                    numNFTs,
                    fee,
                    _factory.protocolFeeMultiplier()
                );
            require(error == CurveErrorCodes.Error.OK, "Bonding curve error");

            // Update spot price
            spotPrice = newSpotPrice;
            emit SpotPriceUpdated(newSpotPrice);
        }

        _sendTokenOutput(tokenRecipient, outputAmount);

        _payProtocolFee(_factory, protocolFee);

        emit SwapWithAnyNFTs(outputAmount, numNFTs, true);
    }

    /**
      @notice Stores the assetRecipient's current NFT balance for use with routerSwapNFTForToken. Only callable by the router
     */
    function cacheAssetRecipientNFTBalance() external {
        require(
            factory().routerAllowed(LSSVMRouter(payable(msg.sender))),
            "Not router"
        );
<<<<<<< HEAD

        // We set it to be 1 greater than the current balance to indirectly avoid
        // others from calling routerSwap
        assetRecipientNFTBalanceAtTransferStart =
            nft().balanceOf(getAssetRecipient()) +
            1;
=======
        assetRecipientNFTBalanceAtTransferStart =
            nft().balanceOf(getAssetRecipient()) +
            2;
>>>>>>> 97476c63
    }

    /**
     * View functions
     */

    /**
        @dev Used as read function to query the bonding curve for buy pricing info
        @param numNFTs The number of NFTs to buy from the pair
     */
    function getBuyNFTQuote(uint256 numNFTs)
        external
        view
        returns (
            CurveErrorCodes.Error error,
            uint256 newSpotPrice,
            uint256 inputAmount,
            uint256 protocolFee
        )
    {
        (error, newSpotPrice, inputAmount, protocolFee) = bondingCurve()
            .getBuyInfo(
                spotPrice,
                delta,
                numNFTs,
                fee,
                factory().protocolFeeMultiplier()
            );
    }

    /**
        @dev Used as read function to query the bonding curve for sell pricing info
        @param numNFTs The number of NFTs to sell to the pair
     */
    function getSellNFTQuote(uint256 numNFTs)
        external
        view
        returns (
            CurveErrorCodes.Error error,
            uint256 newSpotPrice,
            uint256 outputAmount,
            uint256 protocolFee
        )
    {
        (error, newSpotPrice, outputAmount, protocolFee) = bondingCurve()
            .getSellInfo(
                spotPrice,
                delta,
                numNFTs,
                fee,
                factory().protocolFeeMultiplier()
            );
    }

    /**
        @notice Returns all NFT IDs held by the pool
     */
    function getAllHeldIds() external view virtual returns (uint256[] memory);

    /**
        @notice Returns the pair's variant (NFT is enumerable or not, pair uses ETH or ERC20)
     */
    function pairVariant()
        public
        pure
        virtual
        returns (LSSVMPairFactoryLike.PairVariant);

    function factory() public pure returns (LSSVMPairFactoryLike _factory) {
        uint256 paramsLength = _immutableParamsLength();
        assembly {
            _factory := shr(
                0x60,
                calldataload(sub(calldatasize(), paramsLength))
            )
        }
    }

    /**
        @notice Returns the type of bonding curve that parameterizes the pair
     */
    function bondingCurve() public pure returns (ICurve _bondingCurve) {
        uint256 paramsLength = _immutableParamsLength();
        assembly {
            _bondingCurve := shr(
                0x60,
                calldataload(add(sub(calldatasize(), paramsLength), 20))
            )
        }
    }

    /**
        @notice Returns the NFT collection that parameterizes the pair
     */
    function nft() public pure returns (IERC721 _nft) {
        uint256 paramsLength = _immutableParamsLength();
        assembly {
            _nft := shr(
                0x60,
                calldataload(add(sub(calldatasize(), paramsLength), 40))
            )
        }
    }

    /**
        @notice Returns the pair's type (TOKEN/NFT/TRADE)
     */
    function poolType() public pure returns (PoolType _poolType) {
        uint256 paramsLength = _immutableParamsLength();
        assembly {
            _poolType := shr(
                0xf8,
                calldataload(add(sub(calldatasize(), paramsLength), 60))
            )
        }
    }

    /**
        @notice Returns the address that assets that receives assets when a swap is done with this pair
        Can be set to another address by the owner, if set to address(0), defaults to the pair's own address
     */
    function getAssetRecipient()
        public
        view
        returns (address payable _assetRecipient)
    {
        // If it's a TRADE pool, we know the recipient is 0 (TRADE pools can't set asset recipients)
        // so just return address(this)
        if (poolType() == PoolType.TRADE) {
            return payable(address(this));
        }

        // Otherwise, we return the recipient if it's been set
        // or replace it with address(this) if it's 0
        _assetRecipient = assetRecipient;
        if (_assetRecipient == address(0)) {
            // Tokens will be transferred to address(this)
            _assetRecipient = payable(address(this));
        }
    }

    /**
     * Internal functions
     */

    /**
        @notice Verifies and the correct amount of tokens needed for a swap is sent
        @param inputAmount The amount of tokens to be sent
     */
    function _validateTokenInput(
        uint256 inputAmount,
        bool isRouter,
        address routerCaller,
        LSSVMPairFactoryLike _factory
    ) internal virtual;

    /**
        @notice Sends excess tokens back to the caller
        @dev We send ETH back to the caller even when called from LSSVMRouter because we do an aggregate slippage check for certain bulk swaps. (Instead of sending directly back to the router caller) 
        Excess ETH sent for one swap can then be used to help pay for the next swap.
     */
    function _refundTokenToSender(uint256 inputAmount) internal virtual;

    /**
        @notice Sends protocol fee (if it exists) back to the LSSVMPairFactory
     */
    function _payProtocolFee(LSSVMPairFactoryLike _factory, uint256 protocolFee)
        internal
        virtual;

    /**
        @notice Sends tokens to a recipient
        @param tokenRecipient The address receiving the tokens
        @param outputAmount The amount of tokens to send
     */
    function _sendTokenOutput(
        address payable tokenRecipient,
        uint256 outputAmount
    ) internal virtual;

    /**
        @notice Sends some number of NFTs to a recipient address, ID agnostic
        @dev Even though we specify the NFT address here, this internal function is only 
        used to send NFTs associated with this specific pool.
        @param _nft The address of the NFT to send
        @param nftRecipient The receiving address for the NFTs
        @param numNFTs The number of NFTs to send  
     */
    function _sendAnyNFTsToRecipient(
        IERC721 _nft,
        address nftRecipient,
        uint256 numNFTs
    ) internal virtual;

    /**
        @notice Sends specific NFTs to a recipient address
        @dev Even though we specify the NFT address here, this internal function is only 
        used to send NFTs associated with this specific pool.
        @param _nft The address of the NFT to send
        @param nftRecipient The receiving address for the NFTs
        @param nftIds The specific IDs of NFTs to send  
     */
    function _sendSpecificNFTsToRecipient(
        IERC721 _nft,
        address nftRecipient,
        uint256[] calldata nftIds
    ) internal virtual;

    /**
        @notice Takes NFTs from the caller and sends them into the pair's asset recipient
        @dev This is used by the LSSVMPair's swapNFTForToken function. 
        Practically, we expect most users to use the LSSVMRouter and
        instead the routerSwapNFTsforToken function will be called
        which will not use this function.
        @param _nft The NFT collection to take from
        @param nftIds The specific NFT IDs to take
     */
    function _takeNFTsFromSender(IERC721 _nft, uint256[] calldata nftIds)
        internal
        virtual;

    /**
        @dev Used internally to grab pair parameters from calldata, see LSSVMPairCloner for technical details
     */
    function _immutableParamsLength() internal pure virtual returns (uint256);

    /**
     * Owner functions
     */

    /**
        @notice Rescues a specified set of NFTs owned by the pair to the owner address.
        @dev If the NFT is the pair's collection, we also remove it from the id tracking.
        @param a The address of the NFT to transfer
        @param nftIds The list of IDs of the NFTs to send to the owner
     */
    function withdrawERC721(address a, uint256[] calldata nftIds)
        external
        virtual;

    /**
        @notice Rescues ERC20 tokens from the pair to the owner. Only callable by the owner.
        @param a The address of the token to transfer
        @param amount The amount of tokens to send to the owner
     */
    function withdrawERC20(address a, uint256 amount) external virtual;

    /**
        @notice Updates the selling spot price. Only callable by the owner.
        @param newSpotPrice The new selling spot price value, in Token
     */
    function changeSpotPrice(uint256 newSpotPrice) external onlyOwner {
        ICurve _bondingCurve = bondingCurve();
        require(
            _bondingCurve.validateSpotPrice(newSpotPrice),
            "Invalid new spot price for curve"
        );
        spotPrice = newSpotPrice;
        emit SpotPriceUpdated(newSpotPrice);
    }

    /**
        @notice Updates the delta parameter. Only callable by the owner.
        @param newDelta The new delta parameter
     */
    function changeDelta(uint256 newDelta) external onlyOwner {
        ICurve _bondingCurve = bondingCurve();
        require(
            _bondingCurve.validateDelta(newDelta),
            "Invalid delta for curve"
        );
        delta = newDelta;
        emit DeltaUpdated(newDelta);
    }

    /**
        @notice Updates the fee taken by the LP. Only callable by the owner.
        Only callable if the pool is a Trade pool. Reverts if the fee is >=
        MAX_FEE.
        @param newFee The new LP fee percentage, 18 decimals
     */
    function changeFee(uint256 newFee) external onlyOwner {
        PoolType _poolType = poolType();
        require(_poolType == PoolType.TRADE, "Only for Trade pools");
        require(newFee < MAX_FEE, "Trade fee must be less than 90%");
        fee = newFee;
        emit FeeUpdated(newFee);
    }

    /**
        @notice Changes the address that will receive assets received from
        trades. Only callable by the owner.
        @param newRecipient The new asset recipient
     */
    function changeAssetRecipient(
        address payable newRecipient //Red
    ) external onlyOwner {
        PoolType _poolType = poolType();
        require(_poolType != PoolType.TRADE, "Not for Trade pools");
        assetRecipient = newRecipient;
    }

    /**
        @notice Allows the pair to make arbitrary external calls to contracts
        whitelisted by the protocol. Only callable by the owner.
        @param target The contract to call
        @param data The calldata to pass to the contract
     */
    function call(address payable target, bytes calldata data)
        external
        onlyOwner
    {
        LSSVMPairFactoryLike _factory = factory();
        require(_factory.callAllowed(target), "Target must be whitelisted");
        (bool result, ) = target.call{value: 0}(data);
        require(result, "Call failed");
    }

    /**
        Including these decreases the gas cost of the swap functions.
        We're not quite sure why.
     */
    uint256 public unlockTime;

    function lockPool(uint256) external {}
}<|MERGE_RESOLUTION|>--- conflicted
+++ resolved
@@ -323,18 +323,9 @@
         LSSVMPairFactoryLike _factory = factory();
         ICurve _bondingCurve = bondingCurve();
         IERC721 _nft = nft();
-<<<<<<< HEAD
-
-        // We subtract 1 (after having added 1 when caching)
-        // meaning that non-router calls to routerSwap will underflow here
-        uint256 _assetRecipientNFTBalanceAtTransferStart = assetRecipientNFTBalanceAtTransferStart -
-                1;
-        delete assetRecipientNFTBalanceAtTransferStart;
-=======
         uint256 _assetRecipientNFTBalanceAtTransferStart = assetRecipientNFTBalanceAtTransferStart -
                 2;
         assetRecipientNFTBalanceAtTransferStart = 1;
->>>>>>> 97476c63
 
         // Input validation
         {
@@ -382,18 +373,9 @@
             factory().routerAllowed(LSSVMRouter(payable(msg.sender))),
             "Not router"
         );
-<<<<<<< HEAD
-
-        // We set it to be 1 greater than the current balance to indirectly avoid
-        // others from calling routerSwap
-        assetRecipientNFTBalanceAtTransferStart =
-            nft().balanceOf(getAssetRecipient()) +
-            1;
-=======
         assetRecipientNFTBalanceAtTransferStart =
             nft().balanceOf(getAssetRecipient()) +
             2;
->>>>>>> 97476c63
     }
 
     /**
