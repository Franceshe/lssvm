// SPDX-License-Identifier: AGPL-3.0
pragma solidity ^0.8.0;

import {IERC721} from "@openzeppelin/contracts/token/ERC721/IERC721.sol";
import {ERC20} from "solmate/tokens/ERC20.sol";
import {IERC20} from "@openzeppelin/contracts/token/ERC20/IERC20.sol";
import {SafeTransferLib} from "solmate/utils/SafeTransferLib.sol";

import {NoArbBondingCurve} from "../base/NoArbBondingCurve.sol";
import {LSSVMPair} from "../../LSSVMPair.sol";
import {LSSVMPairERC20} from "../../LSSVMPairERC20.sol";
import {LSSVMRouter} from "../../LSSVMRouter.sol";
import {Test20} from "../../mocks/Test20.sol";
import {IMintable} from "../interfaces/IMintable.sol";
import {LSSVMPairFactory} from "../../LSSVMPairFactory.sol";
import {ICurve} from "../../bonding-curves/ICurve.sol";
import {Configurable} from "./Configurable.sol";
import {RouterCaller} from "./RouterCaller.sol";

abstract contract UsingERC20 is Configurable, RouterCaller {
    using SafeTransferLib for ERC20;
    ERC20 test20;

    function modifyInputAmount(uint256) public pure override returns (uint256) {
        return 0;
    }

    function getBalance(address a) public view override returns (uint256) {
        return test20.balanceOf(a);
    }

    function sendTokens(LSSVMPair pair, uint256 amount) public override {
        test20.safeTransfer(address(pair), amount);
    }

    function setupPair(
        LSSVMPairFactory factory,
        IERC721 nft,
        ICurve bondingCurve,
        uint256 delta,
        uint256 spotPrice,
        LSSVMPair.PoolType poolType,
        uint256[] memory _idList,
        uint256 initialTokenBalance,
        address routerAddress
    ) public payable override returns (LSSVMPair) {
        // create ERC20 token if not already deployed
        if (address(test20) == address(0)) {
            test20 = new Test20();
        }

        // set approvals for factory and router
        test20.approve(address(factory), type(uint256).max);
        test20.approve(routerAddress, type(uint256).max);

        // mint enough tokens to caller
        IMintable(address(test20)).mint(address(this), 1000 ether);

        // initialize the pair
        LSSVMPair pair = factory.createPairERC20(
<<<<<<< HEAD
            test20,
            nft,
            bondingCurve,
            payable(address(0)),
            poolType,
            delta,
            0,
            spotPrice,
            _idList,
            initialTokenBalance
=======
            LSSVMPairFactory.CreateERC20PairParams(
                test20,
                nft,
                bondingCurve,
                payable(address(0)),
                LSSVMPair.PoolType.TRADE,
                delta,
                0,
                spotPrice,
                _idList,
                initialTokenBalance
            )
>>>>>>> a5038deb
        );

        // Set approvals for pair
        test20.approve(address(pair), type(uint256).max);

        return pair;
    }

    function withdrawTokens(LSSVMPair pair) public override {
        uint256 total = test20.balanceOf(address(pair));
        LSSVMPairERC20(address(pair)).withdrawERC20(address(test20), total);
    }

    function swapTokenForAnyNFTs(
        LSSVMRouter router,
        LSSVMRouter.PairSwapAny[] calldata swapList,
        address payable,
        address nftRecipient,
        uint256 deadline,
        uint256 inputAmount
    ) public payable override returns (uint256) {
        return
            router.swapERC20ForAnyNFTs(
                swapList,
                inputAmount,
                nftRecipient,
                deadline
            );
    }

    function swapTokenForSpecificNFTs(
        LSSVMRouter router,
        LSSVMRouter.PairSwapSpecific[] calldata swapList,
        address payable,
        address nftRecipient,
        uint256 deadline,
        uint256 inputAmount
    ) public payable override returns (uint256) {
        return
            router.swapERC20ForSpecificNFTs(
                swapList,
                inputAmount,
                nftRecipient,
                deadline
            );
    }

    function swapNFTsForAnyNFTsThroughToken(
        LSSVMRouter router,
        LSSVMRouter.NFTsForAnyNFTsTrade calldata trade,
        uint256 minOutput,
        address payable,
        address nftRecipient,
        uint256 deadline,
        uint256 inputAmount
    ) public payable override returns (uint256) {
        return
            router.swapNFTsForAnyNFTsThroughERC20(
                trade,
                inputAmount,
                minOutput,
                nftRecipient,
                deadline
            );
    }

    function swapNFTsForSpecificNFTsThroughToken(
        LSSVMRouter router,
        LSSVMRouter.NFTsForSpecificNFTsTrade calldata trade,
        uint256 minOutput,
        address payable,
        address nftRecipient,
        uint256 deadline,
        uint256 inputAmount
    ) public payable override returns (uint256) {
        return
            router.swapNFTsForSpecificNFTsThroughERC20(
                trade,
                inputAmount,
                minOutput,
                nftRecipient,
                deadline
            );
    }

    function robustSwapTokenForAnyNFTs(
        LSSVMRouter router,
        LSSVMRouter.PairSwapAny[] calldata swapList,
        uint256[] memory maxCostPerPairSwap,
        address payable,
        address nftRecipient,
        uint256 deadline,
        uint256 inputAmount
    ) public payable override returns (uint256) {
        return
            router.robustSwapERC20ForAnyNFTs(
                swapList,
                inputAmount,
                maxCostPerPairSwap,
                nftRecipient,
                deadline
            );
    }

    function robustSwapTokenForSpecificNFTs(
        LSSVMRouter router,
        LSSVMRouter.PairSwapSpecific[] calldata swapList,
        uint256[] memory maxCostPerPairSwap,
        address payable,
        address nftRecipient,
        uint256 deadline,
        uint256 inputAmount
    ) public payable override returns (uint256) {
        return
            router.robustSwapERC20ForSpecificNFTs(
                swapList,
                inputAmount,
                maxCostPerPairSwap,
                nftRecipient,
                deadline
            );
    }
}<|MERGE_RESOLUTION|>--- conflicted
+++ resolved
@@ -58,31 +58,18 @@
 
         // initialize the pair
         LSSVMPair pair = factory.createPairERC20(
-<<<<<<< HEAD
-            test20,
-            nft,
-            bondingCurve,
-            payable(address(0)),
-            poolType,
-            delta,
-            0,
-            spotPrice,
-            _idList,
-            initialTokenBalance
-=======
             LSSVMPairFactory.CreateERC20PairParams(
                 test20,
                 nft,
                 bondingCurve,
                 payable(address(0)),
-                LSSVMPair.PoolType.TRADE,
+                poolType,
                 delta,
                 0,
                 spotPrice,
                 _idList,
                 initialTokenBalance
             )
->>>>>>> a5038deb
         );
 
         // Set approvals for pair
